--- conflicted
+++ resolved
@@ -36,12 +36,9 @@
 * Contact: emiliano.billi@gmail.com
 */
 
-<<<<<<< HEAD
 #include "config.h"
-=======
 #define __LIB_CODE 1
 
->>>>>>> f9dd055f
 #include "victor.h"
 #include "mem.h"
 #include "index_flat.h"
